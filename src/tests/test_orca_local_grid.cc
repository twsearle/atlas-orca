/*
 * (C) Copyright 2021- ECMWF.
 *
 * This software is licensed under the terms of the Apache Licence Version 2.0
 * which can be obtained at http://www.apache.org/licenses/LICENSE-2.0.
 * In applying this licence, ECMWF does not waive the privileges and immunities
 * granted to it by virtue of its status as an intergovernmental organisation
 * nor does it submit to any jurisdiction.
 */

#include <algorithm>
#include <sstream>
#include <fstream>
#include <iomanip>

#include "atlas-orca/meshgenerator/SurroundingRectangle.h"
#include "atlas-orca/meshgenerator/LocalOrcaGrid.h"
#include "atlas/functionspace/NodeColumns.h"
#include "atlas/grid.h"
#include "atlas/grid/Spacing.h"
#include "atlas/grid/StructuredGrid.h"
#include "atlas/mesh.h"
#include "atlas/meshgenerator.h"
#include "atlas/output/Gmsh.h"
#include "atlas/parallel/mpi/mpi.h"
#include "atlas/util/Config.h"
#include "atlas/util/function/VortexRollup.h"
#include "atlas/util/Point.h"
#include "atlas/util/Bitflags.h"

#include "atlas-orca/grid/OrcaGrid.h"
#include "atlas-orca/util/PointIJ.h"

#include "tests/AtlasTestEnvironment.h"

using Grid = atlas::Grid;
using Config = atlas::util::Config;

namespace atlas {
namespace test {

//-----------------------------------------------------------------------------

CASE("test surrounding local_orca ") {
  std::string gridname = "ORCA2_T";
  std::string distributionName = "checkerboard";

  auto rollup_plus = [](const double lon, const double lat) {
    return 1 + util::function::vortex_rollup(lon, lat, 0.0);
  };

<<<<<<< HEAD
  for (int halo = 0; halo <= 2; ++halo) {
=======
  for (int halo = 0; halo < 2; ++halo) {
    if ( ( (mpi::size() == 1) && (halo > 0) ) ||
         ( (mpi::size() == 1) && (distributionName != "serial") ) )
      continue;
>>>>>>> 95fa9b66
    SECTION(gridname + "_" + distributionName + "_halo" + std::to_string(halo)) {
      auto grid = OrcaGrid(gridname);
      auto partitioner_config = Config();
      partitioner_config.set("type", distributionName);
      auto partitioner = grid::Partitioner(partitioner_config);
      StructuredGrid::YSpace yspace{grid::LinearSpacing{
          {-80., 90.}, grid.ny(), true}};
      StructuredGrid::XSpace xspace{
          grid::LinearSpacing{{0., 360.}, grid.nx(), false}};
      StructuredGrid regular_grid{xspace, yspace};
      auto distribution = grid::Distribution(regular_grid, partitioner);

      orca::meshgenerator::SurroundingRectangle::Configuration cfg;
      cfg.mypart = mpi::rank();
      cfg.nparts = mpi::size();
      cfg.halosize = halo;
      cfg.nx_glb = grid.nx();
      cfg.ny_glb = grid.ny();
      orca::meshgenerator::SurroundingRectangle rectangle(distribution, cfg);
      std::cout << "[" << cfg.mypart << "] rectangle.ix_min " <<  rectangle.ix_min()
                << " rectangle.ix_max " <<  rectangle.ix_max()
                << " rectangle.iy_min " <<  rectangle.iy_min()
                << " rectangle.iy_max " <<  rectangle.iy_max() << std::endl;
      orca::meshgenerator::LocalOrcaGrid local_orca(grid, rectangle);

      std::vector<idx_t> indices;
      std::vector<bool> this_partition;
      int inode_ghost = local_orca.nb_used_real_nodes();  // orca ghost nodes start counting after nonghost nodes
      int inode_nonghost = 0;
      for (uint64_t j = 0; j < local_orca.ny(); j++) {
        int iy_glb = local_orca.iy_min() + j;
<<<<<<< HEAD
        ASSERT_MSG(iy_glb < (grid.ny() + std::max(grid.haloNorth(), halo + 1)), "iy_glb in range " +
                   std::to_string(j) + " " + std::to_string(local_orca.iy_min()) + " " +
                   std::to_string(iy_glb) + " " + std::to_string(grid.ny()) + " " + 
                   std::to_string(grid.haloNorth()) + " " + std::to_string(halo));
        for (uint64_t i = 0; i < local_orca.nx(); i++) {
          int ix_glb = local_orca.ix_min() + i;
          ASSERT_MSG(ix_glb < (grid.nx() + std::max(grid.haloEast(), halo + 1)), "ix_glb in range " +
                     std::to_string(i) + " " + std::to_string(local_orca.ix_min()) + " " +
                     std::to_string(ix_glb) + " " + std::to_string(grid.nx()) + " " + 
                     std::to_string(grid.haloEast()) + " " + std::to_string(halo));
=======
        EXPECT(iy_glb < grid.ny() + grid.haloNorth() + grid.haloSouth() + halo);
        for (uint64_t i = 0; i < local_orca.nx(); i++) {
          int ix_glb = local_orca.ix_min() + i;
          EXPECT(ix_glb < grid.nx() + grid.haloWest() + grid.haloEast() + 2*halo);
>>>>>>> 95fa9b66
          auto ii = local_orca.index(i, j);
          indices.emplace_back(ii);

          gidx_t ohgg_idx = local_orca.orca_haloed_global_grid_index( i, j );
          const auto ohgg_ij = local_orca.orca_haloed_global_grid_ij( i, j );
          ASSERT_MSG(ohgg_ij.i < grid.nx() + grid.haloEast(),
             std::string("ohgg_ij.i ") + std::to_string(ohgg_ij.i)
             + std::string(" grid.nx()) ") + std::to_string(grid.nx()) 
             + std::string(" grid.haloEast() ") + std::to_string(grid.haloEast()) );
          ASSERT_MSG(ohgg_ij.j < grid.ny() + grid.haloNorth(),
             std::string("ohgg_ij.j ") + std::to_string(ohgg_ij.j)
             + std::string(" grid.ny() ") + std::to_string(grid.ny()) 
             + std::string(" grid.haloNorth() ") + std::to_string(grid.haloNorth()) );
          ASSERT_MSG(ohgg_ij.i >= -grid.haloWest(),
             std::string("ohgg_ij.i ") + std::to_string(ohgg_ij.i)
             + std::string(" grid.haloWest() ") + std::to_string(grid.haloWest()) );
          ASSERT_MSG(ohgg_ij.j >= -grid.haloSouth(),
             std::string("ohgg_ij.j ") + std::to_string(ohgg_ij.j)
             + std::string(" grid.haloSouth() ") + std::to_string(grid.haloSouth()) );

          const auto grid_xy        = local_orca.grid_xy( i, j );
          const auto normed_grid_xy = local_orca.normalised_grid_xy( i, j );

          if (halo == 0) {
            const auto ij_glb = local_orca.global_ij( i, j );
            const auto ij_glb_haloed = local_orca.orca_haloed_global_grid_ij( i, j );
            ASSERT_MSG(ij_glb.i == ij_glb_haloed.i,
               std::string("ij_glb.i != ij_glb_haloed.i ") + std::to_string(ij_glb.i)
               + std::string(" != ") + std::to_string(ij_glb_haloed.i));
            ASSERT_MSG(ij_glb.j == ij_glb_haloed.j,
               std::string("ij_glb.j != ij_glb_haloed.j ") + std::to_string(ij_glb.j)
               + std::string(" != ") + std::to_string(ij_glb_haloed.j));
          }

          if (local_orca.parts.at(ii) == cfg.mypart) {
            this_partition.emplace_back(true);
          } else {
            this_partition.emplace_back(false);
          }
          const auto water = local_orca.water(i, j);
          const auto halo = local_orca.halo.at(ii);
          int flags = 0;
          util::detail::BitflagsView<int> flags_view(flags);
          local_orca.flags( i, j, flags_view );

          // check points in the orca halo behave as expected.
<<<<<<< HEAD
          if (local_orca.orca_halo( i, j ) &&
              ((ix_glb >= grid.nx()) || (ix_glb > grid.nx()/2 && iy_glb > grid.ny()))) {
=======
          if ((ix_glb > grid.nx()) ||
              (ix_glb > grid.nx()/2 && iy_glb > grid.ny())) {
            //std::cout << "ix_glb, iy_glb : " << ix_glb << ", " << iy_glb << " is_ghost "  << local_orca.is_ghost.at(ii)
            //          << "local_orca.master_global_index(i, j) != local_orca.orca_haloed_global_grid_index(i,j)"
            //          << local_orca.master_global_index(i, j) << " != " << local_orca.orca_haloed_global_grid_index(i,j)
            //          << " -- " << grid.ghost( ix_glb, iy_glb ) << std::endl;
>>>>>>> 95fa9b66
            // this grid point should be a ghost point.
            if ( ohgg_ij.j >= 0 or ohgg_ij.i < 0 or ohgg_ij.i >= grid.nx() ) {
              EXPECT(local_orca.is_ghost_including_orca_halo.at(ii) 
                     >= grid.ghost( ohgg_ij.i, ohgg_ij.j ));
            }
            if ( (ix_glb >= -grid.haloWest()) && (ix_glb < grid.nx() + grid.haloEast()) &&
                 (iy_glb >= -grid.haloSouth()) && (iy_glb < grid.ny() + grid.haloNorth())) {
              // this grid point should not be a master grid point.
              EXPECT(local_orca.master_global_index(i, j)
                     != local_orca.orca_haloed_global_grid_index(i,j));
            }
<<<<<<< HEAD
=======
            // this grid point should not be a master grid point.
            //EXPECT(local_orca.master_global_index(i, j)
            //       != local_orca.orca_haloed_global_grid_index(i,j));
>>>>>>> 95fa9b66
          }
        }
      }
      int total_is_node =
          std::count(local_orca.is_node.begin(), local_orca.is_node.end(), true);
      int total_is_ghost =
          std::count(local_orca.is_ghost.begin(), local_orca.is_ghost.end(), true);
      EXPECT(total_is_node <= indices.size());
      if (distributionName == "serial")
        EXPECT(local_orca.nb_used_nodes() == local_orca.nx() * local_orca.ny());
      EXPECT(total_is_ghost >= local_orca.nb_used_ghost_nodes());
      EXPECT(indices.size() == local_orca.nx() * local_orca.ny());

      {
        // diagnostics
        auto total_on_partition =
            std::count(this_partition.begin(), this_partition.end(), true);
        auto not_on_partition =
            std::count(this_partition.begin(), this_partition.end(), false);

        std::cout << "[" << cfg.mypart << "] grid.haloWest() " << grid.haloWest()
                  << " grid.haloEast() " << grid.haloEast()
                  << " grid.haloNorth() " << grid.haloNorth()
                  << " grid.haloSouth() " << grid.haloSouth()
                  << std::endl;
        std::cout << "[" << cfg.mypart << "]"
                  << " ix_orca_min " << local_orca.ix_min() << " ix_orca_max "
                  << local_orca.ix_max() << " iy_orca_min " << local_orca.iy_min()
                  << " iy_orca_max " << local_orca.iy_max() << " indices.size() "
                  << indices.size() << " nx * ny " << local_orca.nx() << " * " << local_orca.ny()
                  << " " << local_orca.nx() * local_orca.ny()
                  << " number on this partition " << total_on_partition
                  << " number not on partition " << not_on_partition << std::endl;

        output::Gmsh gmsh(std::string("surroundingRect") +
                              std::to_string(cfg.nparts) + "_" + gridname + "_" +
                              distributionName + "_" + std::to_string(halo) +
                              ".msh",
                          Config("coordinates", "xy") | Config("info", true));
      }

      const idx_t cell_width = 1;
      // Values below are for ORCA2_T grid.
      if (cfg.nparts == 2) {
        if (cfg.mypart == 0) {
          EXPECT(local_orca.iy_min() == -grid.haloSouth());
<<<<<<< HEAD
          EXPECT(local_orca.iy_max() == grid.ny() + halo);
          EXPECT(local_orca.ix_min() == -std::max(grid.haloWest(), halo));
          EXPECT(local_orca.ix_max() == 90 + halo);
          EXPECT(local_orca.nx() == 91 + halo + std::max(grid.haloWest(), halo));
          EXPECT(local_orca.ny() == grid.ny() + grid.haloSouth() + halo + 1);
        }
        if (cfg.mypart == 1) {
          EXPECT(local_orca.iy_min() == -grid.haloSouth());
          EXPECT(local_orca.iy_max() == grid.ny() + halo);
          EXPECT(local_orca.ix_min() == 90 - halo);
          EXPECT(local_orca.ix_max() == grid.nx() + halo);
          EXPECT(local_orca.nx() == grid.nx() + 2 * halo - 89);
          EXPECT(local_orca.ny() == grid.ny() + grid.haloSouth() + halo + 1);
=======
          EXPECT(local_orca.iy_max() == grid.ny() + grid.haloNorth() - 1 + halo);
          EXPECT(local_orca.ix_min() == -grid.haloWest() - halo);
          EXPECT(local_orca.ix_max() == 90 + halo);
          EXPECT(local_orca.nx() == 91 + grid.haloWest() + 2*halo);
          EXPECT(local_orca.ny() == grid.ny() + grid.haloSouth() + grid.haloNorth() + halo);
        }
        if (cfg.mypart == 1) {
          EXPECT(local_orca.iy_min() == -grid.haloSouth());
          EXPECT(local_orca.iy_max() == grid.ny() + grid.haloNorth() - 1 + halo);
          EXPECT(local_orca.ix_min() == 90 - halo);
          EXPECT(local_orca.ix_max() == grid.nx() + grid.haloEast() - 1 + halo);
          EXPECT(local_orca.nx() == 90 + grid.haloEast() + 2*halo);
          EXPECT(local_orca.ny() == grid.ny() + grid.haloSouth() + grid.haloNorth() + halo);
>>>>>>> 95fa9b66
        }
      }
    }
  }
}

} // namespace test
} // namespace atlas

int main(int argc, char **argv) { return atlas::test::run(argc, argv); }<|MERGE_RESOLUTION|>--- conflicted
+++ resolved
@@ -49,14 +49,10 @@
     return 1 + util::function::vortex_rollup(lon, lat, 0.0);
   };
 
-<<<<<<< HEAD
   for (int halo = 0; halo <= 2; ++halo) {
-=======
-  for (int halo = 0; halo < 2; ++halo) {
     if ( ( (mpi::size() == 1) && (halo > 0) ) ||
          ( (mpi::size() == 1) && (distributionName != "serial") ) )
       continue;
->>>>>>> 95fa9b66
     SECTION(gridname + "_" + distributionName + "_halo" + std::to_string(halo)) {
       auto grid = OrcaGrid(gridname);
       auto partitioner_config = Config();
@@ -88,7 +84,6 @@
       int inode_nonghost = 0;
       for (uint64_t j = 0; j < local_orca.ny(); j++) {
         int iy_glb = local_orca.iy_min() + j;
-<<<<<<< HEAD
         ASSERT_MSG(iy_glb < (grid.ny() + std::max(grid.haloNorth(), halo + 1)), "iy_glb in range " +
                    std::to_string(j) + " " + std::to_string(local_orca.iy_min()) + " " +
                    std::to_string(iy_glb) + " " + std::to_string(grid.ny()) + " " + 
@@ -99,12 +94,6 @@
                      std::to_string(i) + " " + std::to_string(local_orca.ix_min()) + " " +
                      std::to_string(ix_glb) + " " + std::to_string(grid.nx()) + " " + 
                      std::to_string(grid.haloEast()) + " " + std::to_string(halo));
-=======
-        EXPECT(iy_glb < grid.ny() + grid.haloNorth() + grid.haloSouth() + halo);
-        for (uint64_t i = 0; i < local_orca.nx(); i++) {
-          int ix_glb = local_orca.ix_min() + i;
-          EXPECT(ix_glb < grid.nx() + grid.haloWest() + grid.haloEast() + 2*halo);
->>>>>>> 95fa9b66
           auto ii = local_orca.index(i, j);
           indices.emplace_back(ii);
 
@@ -151,17 +140,8 @@
           local_orca.flags( i, j, flags_view );
 
           // check points in the orca halo behave as expected.
-<<<<<<< HEAD
           if (local_orca.orca_halo( i, j ) &&
               ((ix_glb >= grid.nx()) || (ix_glb > grid.nx()/2 && iy_glb > grid.ny()))) {
-=======
-          if ((ix_glb > grid.nx()) ||
-              (ix_glb > grid.nx()/2 && iy_glb > grid.ny())) {
-            //std::cout << "ix_glb, iy_glb : " << ix_glb << ", " << iy_glb << " is_ghost "  << local_orca.is_ghost.at(ii)
-            //          << "local_orca.master_global_index(i, j) != local_orca.orca_haloed_global_grid_index(i,j)"
-            //          << local_orca.master_global_index(i, j) << " != " << local_orca.orca_haloed_global_grid_index(i,j)
-            //          << " -- " << grid.ghost( ix_glb, iy_glb ) << std::endl;
->>>>>>> 95fa9b66
             // this grid point should be a ghost point.
             if ( ohgg_ij.j >= 0 or ohgg_ij.i < 0 or ohgg_ij.i >= grid.nx() ) {
               EXPECT(local_orca.is_ghost_including_orca_halo.at(ii) 
@@ -173,12 +153,6 @@
               EXPECT(local_orca.master_global_index(i, j)
                      != local_orca.orca_haloed_global_grid_index(i,j));
             }
-<<<<<<< HEAD
-=======
-            // this grid point should not be a master grid point.
-            //EXPECT(local_orca.master_global_index(i, j)
-            //       != local_orca.orca_haloed_global_grid_index(i,j));
->>>>>>> 95fa9b66
           }
         }
       }
@@ -225,7 +199,6 @@
       if (cfg.nparts == 2) {
         if (cfg.mypart == 0) {
           EXPECT(local_orca.iy_min() == -grid.haloSouth());
-<<<<<<< HEAD
           EXPECT(local_orca.iy_max() == grid.ny() + halo);
           EXPECT(local_orca.ix_min() == -std::max(grid.haloWest(), halo));
           EXPECT(local_orca.ix_max() == 90 + halo);
@@ -239,21 +212,6 @@
           EXPECT(local_orca.ix_max() == grid.nx() + halo);
           EXPECT(local_orca.nx() == grid.nx() + 2 * halo - 89);
           EXPECT(local_orca.ny() == grid.ny() + grid.haloSouth() + halo + 1);
-=======
-          EXPECT(local_orca.iy_max() == grid.ny() + grid.haloNorth() - 1 + halo);
-          EXPECT(local_orca.ix_min() == -grid.haloWest() - halo);
-          EXPECT(local_orca.ix_max() == 90 + halo);
-          EXPECT(local_orca.nx() == 91 + grid.haloWest() + 2*halo);
-          EXPECT(local_orca.ny() == grid.ny() + grid.haloSouth() + grid.haloNorth() + halo);
-        }
-        if (cfg.mypart == 1) {
-          EXPECT(local_orca.iy_min() == -grid.haloSouth());
-          EXPECT(local_orca.iy_max() == grid.ny() + grid.haloNorth() - 1 + halo);
-          EXPECT(local_orca.ix_min() == 90 - halo);
-          EXPECT(local_orca.ix_max() == grid.nx() + grid.haloEast() - 1 + halo);
-          EXPECT(local_orca.nx() == 90 + grid.haloEast() + 2*halo);
-          EXPECT(local_orca.ny() == grid.ny() + grid.haloSouth() + grid.haloNorth() + halo);
->>>>>>> 95fa9b66
         }
       }
     }
