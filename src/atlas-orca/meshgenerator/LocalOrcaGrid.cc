/*
 * (C) Copyright 2021- ECMWF.
 *
 * This software is licensed under the terms of the Apache Licence Version 2.0
 * which can be obtained at http://www.apache.org/licenses/LICENSE-2.0.
 * In applying this licence, ECMWF does not waive the privileges and immunities
 * granted to it by virtue of its status as an intergovernmental organisation
 * nor does it submit to any jurisdiction.
 */

#include <limits>

#include "atlas/util/Topology.h"
#include "atlas-orca/meshgenerator/LocalOrcaGrid.h"


#ifndef DOXYGEN_SHOULD_SKIP_THIS
namespace eckit {
class Parametrisation;
}
#endif

namespace atlas::orca::meshgenerator {

//----------------------------------------------------------------------------------------------------------------------
LocalOrcaGrid::LocalOrcaGrid(const OrcaGrid& grid, const SurroundingRectangle& rectangle) :
        orca_(grid) {

  // Starting point for local orca grid size is the surrounding rectangle.
  ix_orca_min_ = rectangle.ix_min();
  ix_orca_max_ = rectangle.ix_max();
  iy_orca_min_ = rectangle.iy_min();
  iy_orca_max_ = rectangle.iy_max();

  // Ensure we include the orca halo points if we are at the edge of the orca grid.
  if (rectangle.ix_min() <= 0) {
<<<<<<< HEAD
    ix_orca_min_ = std::min(rectangle.ix_min(), -orca_.haloWest());
  }
  if (rectangle.ix_max() >= orca_.nx() - 1) {
    ix_orca_max_ = std::max(rectangle.ix_max(), orca_.nx() + orca_.haloEast() - 1);
=======
    ix_orca_min_ += -orca_.haloWest();
  }
  if (rectangle.ix_max() >= orca_.nx()) {
    ix_orca_max_ += orca_.haloEast() - 1;
>>>>>>> 95fa9b66
  }
  // no halo at the Southern boundary of orca grid (closed boundary we think?)
  if (rectangle.iy_min() <= 0) {
    iy_orca_min_ = -orca_.haloSouth();
  }
<<<<<<< HEAD
  if (rectangle.iy_max() >= orca_.ny() - 1) {
    iy_orca_max_ = std::max(rectangle.iy_max(), orca_.ny() + orca_.haloNorth() - 1);
  }

  // Dimensions of the rectangle including the ORCA halo points
=======
  if (rectangle.iy_max() >= orca_.ny()) {
    iy_orca_max_ += orca_.haloNorth() - 1;
  }

  std::cout << " orca_.nx() " << orca_.nx()
            << " orca_.ny() " << orca_.ny() << std::endl;

  std::cout << " ix_orca_min_ " <<  ix_orca_min_
            << " ix_orca_max_ " <<  ix_orca_max_
            << " iy_orca_min_ " <<  iy_orca_min_
            << " iy_orca_max_ " <<  iy_orca_max_ << std::endl;

  // dimensions of the rectangle including the ORCA halo points
>>>>>>> 95fa9b66
  // NOTE: +1 because the size of the dimension is one bigger than index of the last element
  nx_orca_ = ix_orca_max_ - ix_orca_min_ + 1;
  ny_orca_ = iy_orca_max_ - iy_orca_min_ + 1;
  size_ = nx_orca_ * ny_orca_;
<<<<<<< HEAD
=======
  std::cout << "nx_orca_ " << nx_orca_ << " ny_orca_ " << ny_orca_ << " size_ " << size_ << std::endl;
>>>>>>> 95fa9b66

  // Partitions and local indices in surrounding rectangle
  parts.resize( size_, -1 );
  halo.resize( size_, 0 );
  is_node.resize( size_, false );
  is_cell.resize(size_, false);
  is_ghost.resize( size_, 1 );
  nb_used_real_nodes_ = 0;
  nb_used_ghost_nodes_ = 0;
  nb_used_real_cells_ = 0;
  nb_used_ghost_cells_ = 0;
  uint16_t nb_used_halo_nodes = 0;
  {
    //atlas_omp_parallel_for( idx_t iy = 0; iy < ny_; iy++ )
    for( size_t iy = 0; iy < ny_orca_; iy++ ) {
      for ( size_t ix = 0; ix < nx_orca_; ix++ ) {
        idx_t ii = index( ix, iy );
        const auto ij_glb_haloed = this->global_ij( ix, iy );
        idx_t ix_reg = ij_glb_haloed.i;
        idx_t iy_reg = ij_glb_haloed.j;
        idx_t reg_ii = -1;
        // Are we in the ORCA halo? If so we use those points instead of wrapping to the
        // other side of the grid.
        if ( this->orca_halo( ix, iy ) ) {
          // Find the information for the closest node to the ORCA halo point
          // that is inside the grid.
          idx_t ix_reg_h = ix_reg;
          idx_t iy_reg_h = iy_reg;
          if ( ix_reg < 0 ) {
            ix_reg_h = 0;
          } else if ( ix_reg >= orca_.nx() ) {
            ix_reg_h = orca_.nx() - 1;
          }
          if ( iy_reg < 0 ) {
            iy_reg_h = 0;
          } else if ( iy_reg >= orca_.ny() ) {
            iy_reg_h = orca_.ny() - 1;
          }
          ix_reg_h -= rectangle.ix_min();
          iy_reg_h -= rectangle.iy_min();
          reg_ii = rectangle.index( ix_reg_h, iy_reg_h );
        } else {
          ix_reg -= rectangle.ix_min();
          iy_reg -= rectangle.iy_min();
          reg_ii = rectangle.index( ix_reg, iy_reg );
        }
        ASSERT(reg_ii >= 0);
        ASSERT(reg_ii < rectangle.parts.size());
        ASSERT(reg_ii < rectangle.halo.size());
        ASSERT(reg_ii < rectangle.is_ghost.size());
        parts.at( ii ) = rectangle.parts.at( reg_ii );
        halo.at( ii ) = rectangle.halo.at( reg_ii );
<<<<<<< HEAD
=======
        //const auto ij_glb = this->orca_haloed_global_grid_ij( ix, iy );
>>>>>>> 95fa9b66
        is_ghost.at( ii ) = rectangle.is_ghost.at( reg_ii );
      }
    }
  }
  std::cout << "determine number of cells and number of nodes"<< std::endl;

  // determine number of cells and number of nodes
  {
    auto mark_node_used = [&]( int ix, int iy ) {
      idx_t ii = index( ix, iy );
      if ( !is_node.at(ii) ) {
        ++nb_used_nodes_;
        is_node.at(ii) = true;
        if ( is_ghost.at( ii ) ) {
          ++nb_used_ghost_nodes_;
          if ( halo[ii] != 0)
            ++nb_used_halo_nodes;
        } else {
          ++nb_used_real_nodes_;
        }
      }
    };
    auto mark_cell_used = [&]( int ix, int iy ) {
      idx_t ii = index( ix, iy );
      if ( !is_cell.at(ii) ) {
        ++nb_cells_;
        is_cell.at(ii) = true;
        if ( is_ghost.at( ii ) ) {
          ++nb_used_ghost_cells_;
        } else {
          ++nb_used_real_cells_;
        }
      }
    };
    // Loop over all elements to determine which are required
    nb_cells_ = 0;
    nb_used_nodes_ = 0;
    for ( idx_t iy = 0; iy < ny_orca_-1; iy++ ) {
      for ( idx_t ix = 0; ix < nx_orca_-1; ix++ ) {
        idx_t ii = index( ix, iy );
        if ( halo[ii] <= rectangle.halosize() ) {
          mark_cell_used( ix, iy );
          mark_node_used( ix, iy );
          mark_node_used( ix + 1, iy );
          mark_node_used( ix + 1, iy + 1 );
          mark_node_used( ix, iy + 1 );
        }
      }
    }
  }

  // adjust ghost points based on orca halo ghost info
  is_ghost_including_orca_halo.resize( size_, 1 );
  for( size_t iy = 0; iy < ny_orca_; iy++ ) {
    for ( size_t ix = 0; ix < nx_orca_; ix++ ) {
      idx_t ii = index( ix, iy );
      if ( is_node.at( ii ) ) {
        is_ghost_including_orca_halo.at( ii ) = static_cast<bool>(is_ghost.at( ii ));
<<<<<<< HEAD
        const auto ij_glb_haloed = this->orca_haloed_global_grid_ij( ix, iy );
        // The southern boundary does not contain halo points apart from at the
        // east and west limits.
        if ( this->orca_halo( ix, iy ) && 
             ((ij_glb_haloed.j >= 0) || 
              (ij_glb_haloed.i < 0) || 
              (ij_glb_haloed.i >= orca_.nx())) ) {
=======
        // this one should wrap when we have a standard halo, but still
        // preserve the orca halo as though points in the orca are real points
        // for the purposes of the wrapping. But it isn't working quite right
        const auto ij_glb_haloed = this->orca_haloed_global_grid_ij( ix, iy );
        //const auto ij_glb_haloed = this->global_ij( ix, iy );
        // The southern boundary does not contain halo points apart from at the
        // east and west limits.
        if ( (ij_glb_haloed.j >= 0) || (ij_glb_haloed.i < 0) || (ij_glb_haloed.i >= orca_.nx()) ) {
          if ( (ij_glb_haloed.i > orca_.nx() + orca_.haloWest()) ||
               (ij_glb_haloed.j > orca_.ny() + orca_.haloNorth()) ||
               (ij_glb_haloed.i < - orca_.haloEast()) ||
               (ij_glb_haloed.j < - orca_.haloSouth()) ) {
              std::cout << ij_glb_haloed << " out of bounds." << std::endl;
              ASSERT(false);
          }

>>>>>>> 95fa9b66
          is_ghost_including_orca_halo.at( ii ) = static_cast<bool>(is_ghost.at( ii )) || orca_.ghost( ij_glb_haloed.i, ij_glb_haloed.j );
        }
      }
    }
  }

  // setup normalisation objects
  {
    lon00_ = orca_.xy( 0, 0 ).x();
    lon00_normaliser_ = util::NormaliseLongitude(lon00_ - 180. );
  }
}
int LocalOrcaGrid::index( idx_t ix, idx_t iy ) const {
  ATLAS_ASSERT_MSG(static_cast<size_t>(ix) < nx_orca_,
     std::string("ix >= nx_orca_: ") + std::to_string(ix) + " >= " + std::to_string(nx_orca_));
  ATLAS_ASSERT_MSG(static_cast<size_t>(iy) < ny_orca_,
    std::string("iy >= ny_orca_: ") + std::to_string(iy) + " >= " + std::to_string(ny_orca_));
  return iy * nx_orca_ + ix;
}

PointIJ LocalOrcaGrid::global_ij( idx_t ix, idx_t iy ) const {
  return PointIJ(ix_orca_min_ + ix, iy_orca_min_ + iy);
}

const PointXY LocalOrcaGrid::grid_xy( idx_t ix, idx_t iy ) const {
  const auto ij = this->master_global_ij( ix, iy );
  return orca_.xy( ij.i, ij.j );
}

PointXY LocalOrcaGrid::normalised_grid_xy( idx_t ix, idx_t iy ) const {
  double west  = lon00_ - 90.;
  const auto ij = this->master_global_ij( ix, iy );
  if ( (ij.i > orca_.nx() + orca_.haloWest()) ||
       (ij.j > orca_.ny() + orca_.haloNorth()) ||
       (ij.i < - orca_.haloEast()) ||
       (ij.j < - orca_.haloSouth()) ) {
      std::cout << ij << " out of bounds when calling normalised_grid_xy." << std::endl;
      ASSERT(false);
  }
  const PointXY xy = orca_.xy( ij.i, ij.j );
  double lon1 = lon00_normaliser_( orca_.xy( 1, ij.j ).x() );
  if ( lon1 < lon00_ - 10. ) {
      west = lon00_ - 20.;
  }

  if ( ij.i < nx_orca_ / 2 ) {
    auto lon_first_half_normaliser  = util::NormaliseLongitude{west};
    return PointXY( lon_first_half_normaliser( xy.x() ), xy.y() );
  } else {
    auto lon_second_half_normaliser = util::NormaliseLongitude{lon00_ + 90.};
    return PointXY( lon_second_half_normaliser( xy.x() ), xy.y() );
  }
}

// Unique global index of the orca grid excluding orca grid halos (orca halo points are wrapped to their master index).
// Note: right now need to add +1 to this to fill the field with corresponding name.
gidx_t LocalOrcaGrid::master_global_index( idx_t ix, idx_t iy ) const {
<<<<<<< HEAD
  auto ij = this->global_ij(ix, iy);
 return orca_.periodicIndex( ij.i, ij.j );
=======
  //const auto ij = this->orca_haloed_global_grid_ij( ix, iy );
  const auto ij = this->global_ij( ix, iy );
  return orca_.periodicIndex( ij.i, ij.j );
>>>>>>> 95fa9b66
}

PointIJ LocalOrcaGrid::master_global_ij( idx_t ix, idx_t iy ) const {
  //const auto ij = this->global_ij( ix, iy );
  //return orca_.periodicIJ( ij.i, ij.j );
  const auto master_idx = this->master_global_index( ix, iy );
  idx_t ix_glb_master, iy_glb_master;
  orca_.index2ij( master_idx, ix_glb_master, iy_glb_master );
  return PointIJ(ix_glb_master, iy_glb_master);
}

PointLonLat LocalOrcaGrid::normalised_grid_master_lonlat( idx_t ix, idx_t iy ) const {
  double west  = lon00_ - 90.;
  const auto ij = this->global_ij( ix, iy );
  if ( (ij.i > orca_.nx() + orca_.haloWest()) ||
       (ij.j > orca_.ny() + orca_.haloNorth()) ||
       (ij.i < - orca_.haloEast()) ||
       (ij.j < - orca_.haloSouth()) ) {
      std::cout << ij << " out of bounds when calling normalised_grid_master_lonlat." << std::endl;
      ASSERT(false);
  }
  //const auto ij = this->orca_haloed_global_grid_ij( ix, iy );
  const auto master_ij = this->master_global_ij( ix, iy );

  const PointLonLat lonlat = orca_.lonlat( master_ij.i, master_ij.j );

  double lon1 = lon00_normaliser_( orca_.xy( 1, ij.j ).x() );
  if ( lon1 < lon00_ - 10. ) {
      west = lon00_ - 20.;
  }

  if ( ij.i < nx_orca_ / 2 ) {
    auto lon_first_half_normaliser  = util::NormaliseLongitude{west};
    return PointLonLat( lon_first_half_normaliser( lonlat.lon() ), lonlat.lat() );
  } else {
    auto lon_second_half_normaliser = util::NormaliseLongitude{lon00_ + 90.};
    return PointLonLat( lon_second_half_normaliser( lonlat.lon() ), lonlat.lat() );
  }
}

// Unique global index of the orca grid including orca grid halos.  This needs
// to wrap points back into the orca grid, but is subtly different from
// OrcaGrid.periodicIndex as it will only wrap points that are outside of the
// orca grid halos
PointIJ LocalOrcaGrid::orca_haloed_global_grid_ij( idx_t ix, idx_t iy ) const {
  // global grid properties
  const auto iy_glb_min = -orca_.haloSouth();
  const auto ix_glb_min = -orca_.haloWest();
  const auto nx_orca_glb = orca_.nx() + orca_.haloEast() + orca_.haloWest();
  const auto ny_orca_glb = orca_.ny() + orca_.haloSouth() + orca_.haloNorth();
  const idx_t glbarray_offset  = -( nx_orca_glb * iy_glb_min ) - ix_glb_min;
  const idx_t glbarray_jstride = nx_orca_glb;

  auto ij = this->global_ij( ix, iy );

  ATLAS_ASSERT_MSG( ij.j >= -orca_.haloSouth(),
                    std::string("Cannot extend below the southern ORCA halo: j = ") +
                    std::to_string(ij.j) + std::string(", orca_.haloSouth() = ") + 
                    std::to_string(orca_.haloSouth()) );

  // wrap points outside of orca_grid halo back into the orca grid.
<<<<<<< HEAD
  if ( (ij.i >= ix_glb_min + nx_orca_glb) || (ij.j >= iy_glb_min + ny_orca_glb)
    || (ij.i < ix_glb_min) ) {
    gidx_t p_idx = orca_.periodicIndex(ij.i, ij.j);
    idx_t i, j;
    orca_.index2ij(p_idx, i, j);
    ij.i = i;
    ij.j = j;
  }

  ATLAS_ASSERT_MSG( ij.i < ix_glb_min + nx_orca_glb,
=======
  if ( (ij.i > ix_glb_min + nx_orca_glb) || (ij.j > iy_glb_min + ny_orca_glb)
    || (ij.i < ix_glb_min) || (ij.j < iy_glb_min) ) {
    std::cout << "ij.i, ij.j "  << ij.i << ", " << ij.j << std::endl;
    //gidx_t p_idx = orca_.periodicIndex(ij.i, ij.j);
    //idx_t i, j;
    //orca_.index2ij(p_idx, i, j);
    //ij.i = i;
    //ij.j = j;
    ij = orca_.periodicIJ(ij.i, ij.j);
    std::cout << "adjusted i, j "  << ij.i << ", " << ij.j << std::endl;
  }

  ATLAS_ASSERT_MSG( ij.i >= ix_glb_min,
                    std::to_string(ij.i) + std::string(" < ") + std::to_string(ix_glb_min) );
  ATLAS_ASSERT_MSG( ij.j >= iy_glb_min,
                    std::to_string(ij.j) + std::string(" < ") + std::to_string(iy_glb_min) );
  ATLAS_ASSERT_MSG( ij.i <= ix_glb_min + nx_orca_glb,
>>>>>>> 95fa9b66
                    std::to_string(ij.i) + std::string(" > ") + std::to_string(ix_glb_min + nx_orca_glb) );
  ATLAS_ASSERT_MSG( ij.j < iy_glb_min + ny_orca_glb,
                    std::to_string(ij.j) + std::string(" > ") + std::to_string(iy_glb_min + ny_orca_glb) );
  return ij;
}

idx_t LocalOrcaGrid::orca_haloed_global_grid_index( idx_t ix, idx_t iy ) const {
  PointIJ ij = this->orca_haloed_global_grid_ij( ix, iy );
  const auto iy_glb_min = -orca_.haloSouth();
  const auto ix_glb_min = -orca_.haloWest();
  const auto nx_orca_glb = orca_.nx() + orca_.haloEast() + orca_.haloWest();
  const auto ny_orca_glb = orca_.ny() + orca_.haloSouth() + orca_.haloNorth();
  const idx_t glbarray_offset  = -( nx_orca_glb * iy_glb_min ) - ix_glb_min;
  const idx_t glbarray_jstride = nx_orca_glb;
  return glbarray_offset + ij.j * glbarray_jstride + ij.i;
}

void LocalOrcaGrid::flags( idx_t ix, idx_t iy, util::detail::BitflagsView<int>& flag_view ) const {
  flag_view.reset();
<<<<<<< HEAD
  const auto ij_glb = this->orca_haloed_global_grid_ij( ix, iy );
=======
  const auto ij_glb = this->global_ij( ix, iy );
  //const auto ij_glb = this->orca_haloed_global_grid_ij( ix, iy );
  if ( (ij_glb.i > orca_.nx() + orca_.haloWest()) ||
       (ij_glb.j > orca_.ny() + orca_.haloNorth()) ||
       (ij_glb.i < - orca_.haloEast()) ||
       (ij_glb.j < - orca_.haloSouth()) ) {
      std::cout << ij_glb << " out of bounds when calling orca_.flags." << std::endl;
      ASSERT(false);
  }
>>>>>>> 95fa9b66
  if ( this->is_ghost[this->index(ix, iy)] ) {
    flag_view.set( util::Topology::GHOST );
    if( this->orca_haloed_global_grid_index( ix, iy ) !=
        this->master_global_index( ix, iy ) ) {
      const auto normalised_xy = this->normalised_grid_xy( ix, iy );
      if ( ij_glb.i >= orca_.nx() - orca_.haloWest() ) {
        flag_view.set( util::Topology::PERIODIC );
      }
      else if ( ij_glb.i < orca_.haloEast() - 1 ) {
        flag_view.set( util::Topology::PERIODIC );
      }
      if ( ij_glb.j >= orca_.ny() - orca_.haloNorth() - 1 ) {
          flag_view.set( util::Topology::PERIODIC );
          if ( normalised_xy.x() > lon00_ + 90. ) {
              flag_view.set( util::Topology::EAST );
          }
          else {
              flag_view.set( util::Topology::WEST );
          }
      }

      if ( flag_view.check( util::Topology::PERIODIC ) ) {
        // It can still happen that nodes were flagged as periodic wrongly
        // e.g. where the grid folds into itself
        auto lonlat_master = this->normalised_grid_master_lonlat(ix, iy);
        if( std::abs(lonlat_master.lon() - normalised_xy.x()) < 1.e-12 ) {
            flag_view.unset( util::Topology::PERIODIC );
            // if (( std::abs(lonlat_master.lat() - normalised_xy.y()) < 1.e-12 ) &&
            //     ( ij_glb.j >= orca_.ny() - orca_.haloNorth() - 1 ))
            //     grid_fold_inodes.push_back(inode);
        }
      }
    }
  }

  flag_view.set( orca_.land( ij_glb.i, ij_glb.j ) ? util::Topology::LAND : util::Topology::WATER );

  if ( ij_glb.i <= 0 ) {
    flag_view.set( util::Topology::BC | util::Topology::WEST );
  }
  else if ( ij_glb.j >= orca_.nx() ) {
    flag_view.set( util::Topology::BC | util::Topology::EAST );
  }
}
bool LocalOrcaGrid::water( idx_t ix, idx_t iy ) const {
<<<<<<< HEAD
  const auto ij_glb = this->orca_haloed_global_grid_ij( ix, iy );
=======
  //const auto ij_glb = this->orca_haloed_global_grid_ij( ix, iy );
  const auto ij_glb = this->global_ij( ix, iy );
  if ( (ij_glb.i > orca_.nx() + orca_.haloWest()) ||
       (ij_glb.j > orca_.ny() + orca_.haloNorth()) ||
       (ij_glb.i < - orca_.haloEast()) ||
       (ij_glb.j < - orca_.haloSouth()) ) {
      std::cout << ij_glb << " out of bounds when calling orca_.water." << std::endl;
      ASSERT(false);
  }
>>>>>>> 95fa9b66
  return orca_.water( ij_glb.i, ij_glb.j );
}
bool LocalOrcaGrid::orca_halo( idx_t ix, idx_t iy ) const {
  const auto ij_glb = this->orca_haloed_global_grid_ij( ix, iy );
  if ( ((ij_glb.i < 0) && (ij_glb.i >= -orca_.haloWest())) ||
       ((ij_glb.i >= orca_.nx()) && (ij_glb.i < (orca_.nx() + orca_.haloEast()))) ||
       ((ij_glb.j < 0) && (ij_glb.j >= -orca_.haloSouth())) ||
       ((ij_glb.j >= orca_.ny()) && (ij_glb.j < (orca_.ny() + orca_.haloNorth()))) ) {
    return true;
  }
  return false;
}
}  // namespace atlas::orca::meshgenerator<|MERGE_RESOLUTION|>--- conflicted
+++ resolved
@@ -34,31 +34,18 @@
 
   // Ensure we include the orca halo points if we are at the edge of the orca grid.
   if (rectangle.ix_min() <= 0) {
-<<<<<<< HEAD
     ix_orca_min_ = std::min(rectangle.ix_min(), -orca_.haloWest());
   }
   if (rectangle.ix_max() >= orca_.nx() - 1) {
     ix_orca_max_ = std::max(rectangle.ix_max(), orca_.nx() + orca_.haloEast() - 1);
-=======
-    ix_orca_min_ += -orca_.haloWest();
-  }
-  if (rectangle.ix_max() >= orca_.nx()) {
-    ix_orca_max_ += orca_.haloEast() - 1;
->>>>>>> 95fa9b66
   }
   // no halo at the Southern boundary of orca grid (closed boundary we think?)
   if (rectangle.iy_min() <= 0) {
     iy_orca_min_ = -orca_.haloSouth();
   }
-<<<<<<< HEAD
+
   if (rectangle.iy_max() >= orca_.ny() - 1) {
     iy_orca_max_ = std::max(rectangle.iy_max(), orca_.ny() + orca_.haloNorth() - 1);
-  }
-
-  // Dimensions of the rectangle including the ORCA halo points
-=======
-  if (rectangle.iy_max() >= orca_.ny()) {
-    iy_orca_max_ += orca_.haloNorth() - 1;
   }
 
   std::cout << " orca_.nx() " << orca_.nx()
@@ -69,16 +56,13 @@
             << " iy_orca_min_ " <<  iy_orca_min_
             << " iy_orca_max_ " <<  iy_orca_max_ << std::endl;
 
-  // dimensions of the rectangle including the ORCA halo points
->>>>>>> 95fa9b66
   // NOTE: +1 because the size of the dimension is one bigger than index of the last element
   nx_orca_ = ix_orca_max_ - ix_orca_min_ + 1;
   ny_orca_ = iy_orca_max_ - iy_orca_min_ + 1;
   size_ = nx_orca_ * ny_orca_;
-<<<<<<< HEAD
-=======
+
   std::cout << "nx_orca_ " << nx_orca_ << " ny_orca_ " << ny_orca_ << " size_ " << size_ << std::endl;
->>>>>>> 95fa9b66
+
 
   // Partitions and local indices in surrounding rectangle
   parts.resize( size_, -1 );
@@ -131,10 +115,6 @@
         ASSERT(reg_ii < rectangle.is_ghost.size());
         parts.at( ii ) = rectangle.parts.at( reg_ii );
         halo.at( ii ) = rectangle.halo.at( reg_ii );
-<<<<<<< HEAD
-=======
-        //const auto ij_glb = this->orca_haloed_global_grid_ij( ix, iy );
->>>>>>> 95fa9b66
         is_ghost.at( ii ) = rectangle.is_ghost.at( reg_ii );
       }
     }
@@ -193,7 +173,6 @@
       idx_t ii = index( ix, iy );
       if ( is_node.at( ii ) ) {
         is_ghost_including_orca_halo.at( ii ) = static_cast<bool>(is_ghost.at( ii ));
-<<<<<<< HEAD
         const auto ij_glb_haloed = this->orca_haloed_global_grid_ij( ix, iy );
         // The southern boundary does not contain halo points apart from at the
         // east and west limits.
@@ -201,15 +180,11 @@
              ((ij_glb_haloed.j >= 0) || 
               (ij_glb_haloed.i < 0) || 
               (ij_glb_haloed.i >= orca_.nx())) ) {
-=======
         // this one should wrap when we have a standard halo, but still
         // preserve the orca halo as though points in the orca are real points
         // for the purposes of the wrapping. But it isn't working quite right
-        const auto ij_glb_haloed = this->orca_haloed_global_grid_ij( ix, iy );
-        //const auto ij_glb_haloed = this->global_ij( ix, iy );
         // The southern boundary does not contain halo points apart from at the
         // east and west limits.
-        if ( (ij_glb_haloed.j >= 0) || (ij_glb_haloed.i < 0) || (ij_glb_haloed.i >= orca_.nx()) ) {
           if ( (ij_glb_haloed.i > orca_.nx() + orca_.haloWest()) ||
                (ij_glb_haloed.j > orca_.ny() + orca_.haloNorth()) ||
                (ij_glb_haloed.i < - orca_.haloEast()) ||
@@ -218,7 +193,6 @@
               ASSERT(false);
           }
 
->>>>>>> 95fa9b66
           is_ghost_including_orca_halo.at( ii ) = static_cast<bool>(is_ghost.at( ii )) || orca_.ghost( ij_glb_haloed.i, ij_glb_haloed.j );
         }
       }
@@ -276,14 +250,8 @@
 // Unique global index of the orca grid excluding orca grid halos (orca halo points are wrapped to their master index).
 // Note: right now need to add +1 to this to fill the field with corresponding name.
 gidx_t LocalOrcaGrid::master_global_index( idx_t ix, idx_t iy ) const {
-<<<<<<< HEAD
-  auto ij = this->global_ij(ix, iy);
- return orca_.periodicIndex( ij.i, ij.j );
-=======
-  //const auto ij = this->orca_haloed_global_grid_ij( ix, iy );
   const auto ij = this->global_ij( ix, iy );
   return orca_.periodicIndex( ij.i, ij.j );
->>>>>>> 95fa9b66
 }
 
 PointIJ LocalOrcaGrid::master_global_ij( idx_t ix, idx_t iy ) const {
@@ -345,7 +313,6 @@
                     std::to_string(orca_.haloSouth()) );
 
   // wrap points outside of orca_grid halo back into the orca grid.
-<<<<<<< HEAD
   if ( (ij.i >= ix_glb_min + nx_orca_glb) || (ij.j >= iy_glb_min + ny_orca_glb)
     || (ij.i < ix_glb_min) ) {
     gidx_t p_idx = orca_.periodicIndex(ij.i, ij.j);
@@ -353,28 +320,14 @@
     orca_.index2ij(p_idx, i, j);
     ij.i = i;
     ij.j = j;
-  }
-
+    //ij = orca_.periodicIJ(ij.i, ij.j);
+  }
+
+  ATLAS_ASSERT_MSG( ij.i > ix_glb_min,
+                    std::to_string(ij.i) + std::string(" < ") + std::to_string(ix_glb_min) );
+  ATLAS_ASSERT_MSG( ij.j > iy_glb_min,
+                    std::to_string(ij.j) + std::string(" < ") + std::to_string(iy_glb_min) );
   ATLAS_ASSERT_MSG( ij.i < ix_glb_min + nx_orca_glb,
-=======
-  if ( (ij.i > ix_glb_min + nx_orca_glb) || (ij.j > iy_glb_min + ny_orca_glb)
-    || (ij.i < ix_glb_min) || (ij.j < iy_glb_min) ) {
-    std::cout << "ij.i, ij.j "  << ij.i << ", " << ij.j << std::endl;
-    //gidx_t p_idx = orca_.periodicIndex(ij.i, ij.j);
-    //idx_t i, j;
-    //orca_.index2ij(p_idx, i, j);
-    //ij.i = i;
-    //ij.j = j;
-    ij = orca_.periodicIJ(ij.i, ij.j);
-    std::cout << "adjusted i, j "  << ij.i << ", " << ij.j << std::endl;
-  }
-
-  ATLAS_ASSERT_MSG( ij.i >= ix_glb_min,
-                    std::to_string(ij.i) + std::string(" < ") + std::to_string(ix_glb_min) );
-  ATLAS_ASSERT_MSG( ij.j >= iy_glb_min,
-                    std::to_string(ij.j) + std::string(" < ") + std::to_string(iy_glb_min) );
-  ATLAS_ASSERT_MSG( ij.i <= ix_glb_min + nx_orca_glb,
->>>>>>> 95fa9b66
                     std::to_string(ij.i) + std::string(" > ") + std::to_string(ix_glb_min + nx_orca_glb) );
   ATLAS_ASSERT_MSG( ij.j < iy_glb_min + ny_orca_glb,
                     std::to_string(ij.j) + std::string(" > ") + std::to_string(iy_glb_min + ny_orca_glb) );
@@ -394,11 +347,9 @@
 
 void LocalOrcaGrid::flags( idx_t ix, idx_t iy, util::detail::BitflagsView<int>& flag_view ) const {
   flag_view.reset();
-<<<<<<< HEAD
+
   const auto ij_glb = this->orca_haloed_global_grid_ij( ix, iy );
-=======
-  const auto ij_glb = this->global_ij( ix, iy );
-  //const auto ij_glb = this->orca_haloed_global_grid_ij( ix, iy );
+
   if ( (ij_glb.i > orca_.nx() + orca_.haloWest()) ||
        (ij_glb.j > orca_.ny() + orca_.haloNorth()) ||
        (ij_glb.i < - orca_.haloEast()) ||
@@ -406,7 +357,7 @@
       std::cout << ij_glb << " out of bounds when calling orca_.flags." << std::endl;
       ASSERT(false);
   }
->>>>>>> 95fa9b66
+
   if ( this->is_ghost[this->index(ix, iy)] ) {
     flag_view.set( util::Topology::GHOST );
     if( this->orca_haloed_global_grid_index( ix, iy ) !=
@@ -452,10 +403,9 @@
   }
 }
 bool LocalOrcaGrid::water( idx_t ix, idx_t iy ) const {
-<<<<<<< HEAD
+
   const auto ij_glb = this->orca_haloed_global_grid_ij( ix, iy );
-=======
-  //const auto ij_glb = this->orca_haloed_global_grid_ij( ix, iy );
+
   const auto ij_glb = this->global_ij( ix, iy );
   if ( (ij_glb.i > orca_.nx() + orca_.haloWest()) ||
        (ij_glb.j > orca_.ny() + orca_.haloNorth()) ||
@@ -464,7 +414,7 @@
       std::cout << ij_glb << " out of bounds when calling orca_.water." << std::endl;
       ASSERT(false);
   }
->>>>>>> 95fa9b66
+
   return orca_.water( ij_glb.i, ij_glb.j );
 }
 bool LocalOrcaGrid::orca_halo( idx_t ix, idx_t iy ) const {
